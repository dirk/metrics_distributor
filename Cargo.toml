--- conflicted
+++ resolved
@@ -1,21 +1,13 @@
 [package]
 name = "metrics_distributor"
-<<<<<<< HEAD
-version = "0.2.4"
-=======
 version = "0.3.2"
->>>>>>> 41d62d97
 authors = ["Dirk Gadsden <dirk@esherido.com>"]
 description = "Ingest logs and forward aggregated data to APIs/services."
 license = "BSD-3-Clause"
 repository = "https://github.com/dirk/metrics_distributor"
 
 [dependencies]
-<<<<<<< HEAD
 hyper = "0.8.1"
-=======
-hyper = "0.7.2"
->>>>>>> 41d62d97
 iron = "0.3.0"
 router = "0.1.0"
 regex = "0.1.67"
